import json
import os
from collections import defaultdict
import numpy as np
from scipy import spatial
from scipy.stats import qmc
import math 
from itertools import product
import parmed
from openmm import Vec3, unit, XmlSerializer, System
import openmm.app as app
import openmm.unit as openmmunit
from rdkit import Chem
from rdkit.Chem import AllChem
from openff.toolkit import Molecule, Topology
from openmmforcefields.generators import EspalomaTemplateGenerator, GAFFTemplateGenerator, SMIRNOFFTemplateGenerator
from openmmforcefields.generators.template_generators import SmallMoleculeTemplateGenerator
from cosolvkit.utils import fix_pdb

class CoSolvent:

    def __init__(self, name, smiles=None, mol_filename=None, resname=None, copies=None, concentration=None):
        """Create a CoSolvent object.

        Parameters
        ----------
        name : str
            Name of the molecule.
        smiles : str, default=None
            SMILES string of the molecule in the chosen protonation state.
        mol_filename : str, default=None
            MOL/SDF filename of the molecule in the chosen protonation state.
        resname : str, default=None
            3-letters residue name of the molecule. If None, the first 3 
            letters of the name will be used as uppercase.

        """
        if resname is None:
            self.resname = name[:3].upper()
        else:
            self.resname = resname

        # assert not self.resname in AMBER_SUPPORTED_RESNAMES, f"Error: the residue name {self.resname} is already defined in AMBER."
        assert (smiles is not None or mol_filename is not None), "A smiles or a mol/sdf filename has to be defined."
        if mol_filename is not None:
            assert os.path.exists(mol_filename), f"The mol/sdf file {mol_filename} does not exist."

        self.mol = None
        self.atom_names = None
        self.name = name
        self.charge = None
        self.positions = None
        self.mol_filename = None
        self.pdb_conect = None
        self.smiles = smiles
        self.copies = copies
        self.concentration = concentration

        # We use mol file as input for antechamber instead of mol2
        # because of multiple issues I had in the past with that format...
        if mol_filename is None:
            # RDKit parameters for the ETKDGv3 conformational search
            params = AllChem.ETKDGv3()
            params.enforceChirality = True
            params.useSmallRingTorsions = True
            params.useMacrocycleTorsions = True
            params.forceTransAmides = True
            params.useExpTorsionAnglePrefs = True
            params.useBasicKnowledge = True
            # Not a mistake, it's 2 not 3
            # https://www.rdkit.org/docs/RDKit_Book.html#parameters-controlling-conformer-generation
            params.ETVersion = 2

            # Setup rdkit molecule
            mol = Chem.MolFromSmiles(smiles)
            mol.SetProp("_Name", name)
            mol = Chem.AddHs(mol)
            AllChem.EmbedMolecule(mol, params=params)
            AllChem.MMFFOptimizeMolecule(mol)

            mol_filename = '%s.mol' % self.name
            with Chem.SDWriter(mol_filename) as w:
                w.write(mol)
        else:
            mol = Chem.MolFromMolFile(mol_filename, removeHs=False)
            mol.SetProp("_Name", name)

        self.mol = mol
        self.charge = Chem.rdmolops.GetFormalCharge(mol)
        self.atom_names = self._generate_atom_names_from_mol(mol)
        # We make sure the cosolvent is centered, especially if it was provided by the user
        # And honestly, never trust the user!
        positions = mol.GetConformer().GetPositions()
        positions = positions - np.mean(positions, axis=0)
        self.positions = positions
        self.mol_filename = mol_filename
        # self.pdb_conect = _get_pdb_conect(mol)
        return
    
    
    def _generate_atom_names_from_mol(self, rdkit_mol):
        """Generate atom names from an RDKit molecule.

        Parameters
        ----------
        rdkit_mol : rdkit.Chem.rdchem.Mol
            RDKit molecule.

        Returns
        -------
        list
            List of atom names.
        """
        atom_names = []
        counter = {}

        for atom in rdkit_mol.GetAtoms():
            atom_name = atom.GetSymbol()

            if atom_name in counter:
                counter[atom_name] += 1
            else:
                counter[atom_name] = 1

            atom_name += str(counter[atom_name])
            atom_names.append(atom_name)

        return atom_names


    def _get_pdb_conect(self, rdkit_mol):
        conect = []

        pdb_string = Chem.MolToPDBBlock(rdkit_mol)
        pdb_lines = pdb_string.split('\n')

        for i, line in enumerate(pdb_lines):
            if 'CONECT' in line:
                conect.append(np.array([int(n) for n in line.split()[1:]]))

        return conect

class CosolventSystem:
    def __init__(self, 
                 cosolvents: str,
                 forcefields: str,
                 simulation_engine: str, 
                 receptor: str = None,  
                 padding: openmmunit.Quantity = 12*openmmunit.angstrom, 
                 radius: openmmunit.Quantity = None ):
        """
            Create cosolvent system.

            Args:
                cosolvents : str
                    Path to the cosolvents.json file
                forcefields : str
                    Path to the forcefields.json file
                simulation_engine : str
                    Engine that want to be used for the simulation.
                    Supported engines: Amber, Gromacs, CHARMM
                receptor : None | str
                    Path to the pdb file of the receptor. 
                    By default is None to allow cosolvent
                    simulations without receptor
                padding : openmm.unit.Quantity
                    Specifies the padding used to create the simulation box 
                    if no receptor is provided. Default to 12 Angstrom
                radius : openmm.unit.Quantity
                    Specifies the radius to create the box without receptor.
                    Default is None
        """ 
        
        # Private
        self._available_engines = ["AMBER", "GROMACS", "CHARMM"]
        self._cosolvent_positions = defaultdict(list)
        self._box = None
        self._periodic_box_vectors = None
        self._box_volume = None
        self._padding = padding

        # Public
        self.modeller = None
        self.system = None
        self.receptor = receptor
        self.cosolvents = dict()
        
        assert (simulation_engine.upper() in self._available_engines), "Error! The simulation engine supplied is not supported!"

        # Creating the cosolvent molecules from json file
        with open(cosolvents) as fi:
            cosolvents_dict = json.load(fi)
        for c in cosolvents_dict:
            cosolvent = CoSolvent(**c)
            cosolvent_xyz = cosolvent.positions*openmmunit.angstrom
            cosolvent_xyz = cosolvent_xyz.value_in_unit(openmmunit.nanometer)
            self.cosolvents[cosolvent] = cosolvent_xyz

        if receptor is not None:
            print("Cleaning protein")
            top, pos = fix_pdb(receptor)
            self.modeller = app.Modeller(top, pos)
            if self.modeller.getTopology() is not None:
                self.modeller.deleteWater()
        
        if self.receptor is None:
            assert radius is not None, "Error! If no receptor is passed, the radius parameter has to be set and it needs to be in angstrom openmm.unit"
            assert (isinstance(radius, openmmunit.Quantity)) and (radius.unit == openmmunit.angstrom), \
                "Error! If no receptor is passed, the radius parameter has to be set and it needs to be in angstrom openmm.unit"
            self.vectors, self.box, self.lowerBound, self.upperBound = self._build_box(None, padding, radius=radius)
            self.modeller = app.Modeller(app.Topology(), None)
        else:
            self.vectors, self.box, self.lowerBound, self.upperBound = self._build_box(self.modeller.positions, padding, radius=None)
        
        # Setting up the box - This has to be done before building the system with
        # the cosolvent molecules.
        self.modeller.topology.setPeriodicBoxVectors(self.vectors)
        self._periodic_box_vectors = self.modeller.topology.getPeriodicBoxVectors().value_in_unit(openmmunit.nanometer)
        vX, vY, vZ = self.modeller.topology.getUnitCellDimensions().value_in_unit(openmmunit.nanometer)
        self.box_volume = vX * vY * vZ
        print("Parametrizing system with forcefields")
        self.forcefield = self._parametrize_system(forcefields, simulation_engine, self.cosolvents)
        print(f"Box Volume: {self.box_volume} nm**3")
        print(f"\t{self.box_volume*1000} A^3")
        return
    
#region Public
    def build(self, 
<<<<<<< HEAD
              solvent_smiles="H2O", 
              n_solvent_molecules=None,
=======
              solvent_smiles: str="H2O", 
              n_solvent_molecules: int=None, 
>>>>>>> 4358a751
              use_halton: bool=True):
        """This function adds thd cosolvents specified in the CosolvSystem
        and solvates with the desired solvent. If n_solvent_molecules is not passed
        the function will try to fill the box with the desired solvent to a certain extent.
        Please note that the solvation with solvents different from water may highly impact
        the execution time.

        Args:
            solvent_smiles (str, optional): smiles string defining the desired solvent to use. Defaults to "H2O".
            n_solvent_molecules (int, optional): number of mulecules of solvent to add. Defaults to None.
<<<<<<< HEAD
            use_halton (bool, optional): if True, it'll use halton sequence to generate cosolvent placement, otherwise
                                         it'll use normal random python module. Defaults to True.
=======
>>>>>>> 4358a751
        """
        volume_not_occupied_by_cosolvent = self.fitting_checks()
        assert volume_not_occupied_by_cosolvent is not None, "The requested volume for the cosolvents exceeds the available volume! Please try increasing the box padding or radius."
        receptor_positions = self.modeller.positions.value_in_unit(openmmunit.nanometer)
        cosolv_xyzs = self.add_cosolvents(self.cosolvents, self.vectors, self.lowerBound, self.upperBound, receptor_positions, use_halton)
        self.modeller = self._setup_new_topology(cosolv_xyzs, self.modeller.topology, self.modeller.positions)
        if solvent_smiles == "H2O":
            if n_solvent_molecules is None: self.modeller.addSolvent(self.forcefield, neutralize=False)
            else: self.modeller.addSolvent(self.forcefield, numAdded=n_solvent_molecules, neutralize=False)
            print(f"Waters added: {self._get_n_waters()}")
        elif solvent_smiles is not None:
            c = {"name": "solvent",
                 "smiles": solvent_smiles}
            solvent_mol = CoSolvent(**c)
            cosolv_xyz = solvent_mol.positions*openmmunit.angstrom
            if n_solvent_molecules is not None:
                solvent_mol.copies = n_solvent_molecules
            else:
                one_mol_vol = self.calculate_mol_volume(cosolv_xyz)
                solvent_mol.copies = int(math.floor((volume_not_occupied_by_cosolvent/one_mol_vol)+0.5)*.6)
            d_mol = {solvent_mol: cosolv_xyz.value_in_unit(openmmunit.nanometer)}
            # need to register the custom solvent if not present already
            self.forcefield.registerTemplateGenerator(self._parametrize_cosolvents(d_mol).generator)
            print(f"Placing {solvent_mol.copies}")
            solv_xyz = self.add_cosolvents(d_mol, self.vectors, self.lowerBound, self.upperBound, self.modeller.positions, use_halton)
            self.modeller = self._setup_new_topology(solv_xyz, self.modeller.topology, self.modeller.positions)
<<<<<<< HEAD
            
=======

>>>>>>> 4358a751
        self.system = self._create_system(self.forcefield, self.modeller.topology)
        return
    
    def save_pdb(self, topology: app.Topology, positions: list, out_path: str):
        """Saves the specified topology and position to the out_path file.

        Args:
            topology (app.Topology): topology used
            positions (list): list of 3D coords
            out_path (str): path to where to save the file
        """
        app.PDBFile.writeFile(
            topology,
            positions,
            open(out_path, "w"),
            keepIds=True
        )
        return

    def save_system(self, out_path: str, system: System):
        """Saves the openmm system to the desired out path.

        Args:
            out_path (str): path where to save the System
            system (System): system to be saved
        """
        with open(f"{out_path}/system.xml", "w") as fo:
            fo.write(XmlSerializer.serialize(system))
        return
    
    def load_system(self, system_path: str) -> System:
        """Loads the desired system.

        Args:
            system_path (str): path to the system file

        Returns:
            System: system
        """
        with open(system_path) as fi:
            system = XmlSerializer.deserialize(fi.read())
        return system

    def save_topology(self, topology: app.Topology, positions: list, system: System, simulation_engine: str, out_path: str):
        """Save the topology files necessary for MD simulations according to the simulation engine specified.

        Args:
            topology (app.Topology): openmm topology 
            positions (list): list of 3D coordinates of the topology
            system (System): openmm system
            simulation_engine (str): name of the simulation engine
            out_path (str): output path to where to save the topology files
        """
        parmed_structure = parmed.openmm.load_topology(topology, system, positions)

        simulation_engine = simulation_engine.upper()
        if simulation_engine == "AMBER":
            # Add dummy bond type for None ones so that parmed doesn't trip
            bond_type = parmed.BondType(1.0, 1.0, list=parmed_structure.bond_types)
            parmed_structure.bond_types.append(bond_type)
            for bond in parmed_structure.bonds:
                if bond.type is None:
                    bond.type = bond_type

            parmed_structure.save(f'{out_path}/system.prmtop', overwrite=True)
            parmed_structure.save(f'{out_path}/system.inpcrd', overwrite=True)

        elif simulation_engine == "GROMACS":
            parmed_structure.save(f'{out_path}/system.top', overwrite=True)
            parmed_structure.save(f'{out_path}/system.gro', overwrite=True)

        elif simulation_engine == "CHARMM":
            parmed_structure.save(f'{out_path}/system.psf', overwrite=True)

        else:
            print("The specified simulation engine is not supported!")
            print(f"Available simulation engines:\n\t{self._available_engines}")
        return
#endregion
    
#region Private
#region Misc
    def _copies_from_concentration(self, water_volume: float):
        """Computes the number of copies of cosolvent necessary to reach the desired concentration

        Args:
            water_volume (float): volume available to be filled with cosolvents.
        """
        for cosolvent in self.cosolvents:
            if cosolvent.concentration is not None:
                cosolvent.copies = int(math.floor((((cosolvent.concentration*openmmunit.molar)*(water_volume*openmmunit.liters))*openmmunit.AVOGADRO_CONSTANT_NA) + 0.5))
        return

    
    def _get_n_waters(self) -> int:
        """Returns the number of waters in the system

        Returns:
            int: number of waters in the system
        """
        res = [r.name for r in self.modeller.topology.residues()]
        return res.count('HOH')
    
    def _setup_new_topology(self, cosolvents_positions: dict, receptor_topology: app.Topology = None, receptor_positions:list = None) -> app.Modeller:
        """Returns a new modeller with the topolgy with the new molecules specified

        Args:
            cosolvents_positions (dict): keys are cosolvent molecules and values are lists of position of the new molecules to add
            receptor_topology (app.Topology, optional): old topology to which add the new molecules. Defaults to None.
            receptor_positions (list, optional): old positions to which add the new molecules. Defaults to None.

        Returns:
            app.Modeller: new modeller containing combined topology and positions
        """
        # Adding the cosolvent molecules
        molecules = []
        molecules_positions = []
        cosolvent_names = []
        for cosolvent in cosolvents_positions:
            for i in range(len(cosolvents_positions[cosolvent])):
                cosolvent_names.append(cosolvent.resname)
                molecules.append(Molecule.from_smiles(cosolvent.smiles, name=cosolvent.resname))
                [molecules_positions.append(x) for x in cosolvents_positions[cosolvent][i]]

        molecules_positions = np.array(molecules_positions)
        new_top = Topology.from_molecules(molecules).to_openmm()
        residues = list(new_top.residues())
        for i in range(len(residues)):
            residues[i].name = cosolvent_names[i]
        new_mod = app.Modeller(new_top, molecules_positions)
        if receptor_topology is not None and receptor_positions is not None and len(receptor_positions) > 0: 
            new_mod.add(receptor_topology, receptor_positions)
        new_mod.topology.setPeriodicBoxVectors(self._periodic_box_vectors)
        return new_mod
    
    def _create_system(self, forcefield: app.forcefield, topology: app.Topology) -> System:
        """Returns system created from the Forcefield and the Topology.

        Args:
            forcefield (app.forcefield): Forcefield(s) used to build the system
            topology (app.Topology): Topology used to build the system 

        Returns:
            System: created system
        """
        print("Creating system")
        system = forcefield.createSystem(topology,
                                         nonbondedMethod=app.PME,
                                         nonbondedCutoff=10*openmmunit.angstrom,
                                         constraints=app.HBonds,
                                         hydrogenMass=1.5*openmmunit.amu)
        return system 
#endregion
#region FillTheVoid
    def add_cosolvents(self, 
                       cosolvents: dict, 
                       vectors: tuple[Vec3, Vec3, Vec3], 
                       lowerBound: openmmunit.Quantity | Vec3, 
                       upperBound: openmmunit.Quantity | Vec3,
                       receptor_positions: list,
                       use_halton: bool=True) -> dict:
        """This function adds the desired number of cosolvent molecules using the halton sequence
        to generate random uniformly distributed points inside the grid where to place the cosolvent molecules.
        At first, if a receptor/protein is present the halton sequence points that would clash with the protein
        are pruned.

        Args:
            cosolvents (dict): keys are cosolvent molecules and values are 3D coordinates of the molecule
            vectors (tuple[Vec3, Vec3, Vec3]): vectors defining the simulation box
            lowerBound (openmmunit.Quantity | Vec3): lower bound of the simulation box
            upperBound (openmmunit.Quantity | Vec3): upper bound of the simulation box
            receptor_positions (list): 3D coordinates of the receptor
            use_halton (bool, optional): if True it uses Halton sequence to geenrate random placements,
                                         otherwise the normal random python module. Defaults to True

        Returns:
            dict: keys are cosolvent molecules and values are 3D coordinates of the newly added cosolvents molecules
        """
        protein_radius = 3.5*openmmunit.angstrom
        edge_cutoff = 4.5*openmmunit.angstrom
        prot_kdtree = None
        # This is used to update the kdtree of the placed cosolvents
        placed_atoms_positions = []
        if receptor_positions is not None and len(receptor_positions) > 0:
            prot_kdtree = spatial.cKDTree(receptor_positions)
        cosolv_xyzs = defaultdict(list)
        
        if use_halton:
            sampler = qmc.Halton(d=3)
            points = sampler.random(1000000)
        else:
<<<<<<< HEAD
            points = np.random.rand(1000000, 3)
=======
            points = np.random.rand(1000000)
>>>>>>> 4358a751
        points= qmc.scale(points, [lowerBound[0], 
                                   lowerBound[1], 
                                   lowerBound[2]], 
                                  [upperBound[0], 
                                   upperBound[1], 
                                   upperBound[2]])
        used_halton_ids = list()
        if prot_kdtree is not None:
            banned_ids = prot_kdtree.query_ball_point(points, protein_radius.value_in_unit(openmmunit.nanometer))
            used_halton_ids = list(np.unique(np.hstack(banned_ids)).astype(int))
        used_halton_ids = self.delete_edges_points(points, lowerBound, vectors, edge_cutoff.value_in_unit(openmmunit.nanometer), used_halton_ids)
        valid_ids = np.array(range(0, len(points)))
        valid_ids = np.delete(valid_ids, used_halton_ids)
        for cosolvent in cosolvents:
            print(f"Placing {cosolvent.copies} copies of {cosolvent.name}")
            c_xyz = cosolvents[cosolvent]
            for replicate in range(cosolvent.copies):
                counter = replicate
                if len(placed_atoms_positions) < 1:
                    xyz = points[counter]
                    cosolv_xyz = c_xyz + xyz
                    if self.check_coordinates_to_add(cosolv_xyz, None, prot_kdtree):
                        [placed_atoms_positions.append(pos) for pos in cosolv_xyz]
                        cosolv_xyzs[cosolvent].append(cosolv_xyz*openmmunit.nanometer)
                        used_halton_ids.append(counter)
                        kdtree = spatial.cKDTree(placed_atoms_positions)
                else:
                    kdtree = spatial.cKDTree(placed_atoms_positions)
                    cosolv_xyz = self.accept_reject(c_xyz, points, kdtree, valid_ids, lowerBound, vectors, prot_kdtree)

                    if isinstance(cosolv_xyz, int):
                        print("Could not place the cosolvent molecule!")
                    else:
                        cosolv_xyzs[cosolvent].append(cosolv_xyz*openmmunit.nanometer)
                        [placed_atoms_positions.append(pos) for pos in cosolv_xyz]
            print("Done!")
        print("Added cosolvents:")
        for cosolvent in cosolv_xyzs:
            print(f"{cosolvent.name}: {len(cosolv_xyzs[cosolvent])}")
        return cosolv_xyzs

    
    def delete_edges_points(self, xyzs, lowerBound, upperBound, distance, used_halton_ids):
        xyzs = np.atleast_2d(xyzs)
        x, y, z = xyzs[:, 0], xyzs[:, 1], xyzs[:, 2]

        xmin, xmax = lowerBound[0], upperBound[0][0]
        ymin, ymax = lowerBound[1], upperBound[1][1]
        zmin, zmax = lowerBound[2], upperBound[2][2]

        x_close = np.logical_or(np.abs(xmin - x) <= distance, np.abs(xmax - x) <= distance)
        y_close = np.logical_or(np.abs(ymin - y) <= distance, np.abs(ymax - y) <= distance)
        z_close = np.logical_or(np.abs(zmin - z) <= distance, np.abs(zmax - z) <= distance)
        close_to = np.unique(np.argwhere(np.any((x_close, y_close, z_close), axis=0)).flatten())



        return used_halton_ids+list(close_to)

    def check_coordinates_to_add(self, new_coords: np.ndarray, cosolvent_kdtree: spatial.cKDTree, protein_kdtree: spatial.cKDTree) -> bool:
        """Checks that the new coordinates don't clash with the receptor (if present) and/or other cosolvent molecules

        Args:
            new_coords (np.ndarray): coordinates of the new molecule of shape (n, 3)
            cosolvent_kdtree (spatial.cKDTree): binary tree of the cosolvent molecules present in the box
            protein_kdtree (spatial.cKDTree): binary tree of the receptor's coordinates

        Returns:
            bool: True if there are no clashes False otherwise
        """
        protein_radius = 3.5*openmmunit.angstrom
        cosolv_radius = 2.5*openmmunit.angstrom
        if protein_kdtree is not None and not any(protein_kdtree.query_ball_point(new_coords, protein_radius.value_in_unit(openmmunit.nanometer))):
            if cosolvent_kdtree is not None:
                if not any(cosolvent_kdtree.query_ball_point(new_coords, cosolv_radius.value_in_unit(openmmunit.nanometer))):
                    return True
                else: return False
            else:
                return True
        elif protein_kdtree is None and cosolvent_kdtree is not None:
            if not any(cosolvent_kdtree.query_ball_point(new_coords, cosolv_radius.value_in_unit(openmmunit.nanometer))):
                return True
            else: 
                return False
        else:
            return False

    def accept_reject(self, 
                      xyz: np.ndarray, 
                      halton: list, 
                      kdtree: spatial.cKDTree, 
                      valid_ids: list, 
                      lowerBound: openmmunit.Quantity | Vec3, 
                      upperBound: openmmunit.Quantity | Vec3, 
                      protein_kdtree: spatial.cKDTree) -> tuple[np.ndarray, list]:
        """Accepts or reject the halton move. A random halton point is selected and checked, if accepted
        the cosolvent is placed there, otherwise a local search is performed in the neighbors of the point 
        (1 tile). If the local search produces no clashes the new position is accepted, otherwise a new 
        random halton point is selected and the old one is marked as not good. The algorithm stops
        when a move is accepted or 1000000 of trials are done and no move is accepted.

        Args:
            xyz (np.ndarray): 3D coordinates of the cosolvent molecule
            halton (list): halton sequence
            kdtree (spatial.cKDTree): binary tree of the cosolvent molecules positions already placed in the box
            valid_ids (list): valid halton indices
            lowerBound (openmmunit.Quantity | Vec3): lower bound of the box
            upperBound (openmmunit.Quantity | Vec3): upper bound of the box
            protein_kdtree (spatial.cKDTree): binary tree of the protein's positions

        Returns:
            tuple[np.ndarray, list]: accepted coordinates for the cosolvent and the used halton ids
        """
        
        trial = 0
        accepted = False
        coords_to_return = 0
        moves = self.local_search()
        halton = np.array(halton)[valid_ids]
        while not accepted and trial < 1000000:
            halton_idx = np.random.choice(len(halton))
            rotated_xyz = self.generate_rotation(xyz)
            cosolv_xyz = rotated_xyz + halton[halton_idx]
            if self.check_coordinates_to_add(cosolv_xyz, kdtree, protein_kdtree):
                valid_ids = np.delete(valid_ids, halton_idx)
                accepted = True
                coords_to_return = cosolv_xyz
            else:
                trial += 1
                for move in moves:
                    rotated_xyz = self.generate_rotation(xyz)
                    cosolv_xyz = rotated_xyz + halton[halton_idx] + move
                    if self.is_in_box(cosolv_xyz, lowerBound, upperBound):
                        if self.check_coordinates_to_add(cosolv_xyz, kdtree, protein_kdtree):
                            accepted = True
                            valid_ids = np.delete(valid_ids, halton_idx)
                            coords_to_return = cosolv_xyz
                            break
                    trial += 1
        return coords_to_return

    def is_in_box(self, 
                  xyzs: np.ndarray, 
                  lowerBound: openmmunit.Quantity | Vec3, 
                  upperBound: openmmunit.Quantity | Vec3) -> bool:
        """Checks if the coordinates are in the box or not

        Args:
            xyzs (np.ndarray): coordinates to check
            lowerBound (openmmunit.Quantity | Vec3): lower bound of the box
            upperBound (openmmunit.Quantity | Vec3): upper bound of the box

        Returns:
            bool: True if all the coordinates are in the box, False otherwise
        """
        # cutoff = (1.5*openmmunit.angstrom).value_in_unit(openmmunit.nanometer)
        xyzs = np.atleast_2d(xyzs)
        x, y, z = xyzs[:, 0], xyzs[:, 1], xyzs[:, 2]

        xmin, xmax = lowerBound[0], upperBound[0][0]
        ymin, ymax = lowerBound[1], upperBound[1][1]
        zmin, zmax = lowerBound[2], upperBound[2][2]

        x_in = np.logical_and(xmin <= x, x <= xmax)
        y_in = np.logical_and(ymin <= y, y <= ymax)
        z_in = np.logical_and(zmin <= z, z <= zmax)
        all_in = np.all((x_in, y_in, z_in), axis=0)

        return np.all(all_in)

    def local_search(self) -> list:
        """Return all the possible moves in the 1 tile neighbors

        Returns:
            list: combinations
        """
        step = 1
        moves = filter(lambda point: not all(axis ==0 for axis in point), list(product([-step, 0, step], repeat=3)))
        return moves

    def generate_rotation(self, coords: np.ndarray) -> np.ndarray:
        """ Rotate a list of 3D [x,y,z] vectors about corresponding random uniformly
            distributed quaternion [w, x, y, z]
        Args:
            coords (np.ndarray) with shape [n,3]: list of [x,y,z] cartesian vector coordinates
        Returns:
            np.ndarray: rotated coordinates
        """
        rand = np.random.rand(3)
        r1 = np.sqrt(1.0 - rand[0])
        r2 = np.sqrt(rand[0])
        pi2 = math.pi * 2.0
        t1 = pi2 * rand[1]
        t2 = pi2 * rand[2]
        qrot = np.array([np.cos(t2) * r2,
                        np.sin(t1) * r1,
                        np.cos(t1) * r1,
                        np.sin(t2) * r2])
        rotation = spatial.transform.Rotation.from_quat(qrot)
        return rotation.apply(coords)
    
#region SizeChecks
    def calculate_mol_volume(self, mol_positions: np.ndarray) -> float:
        """Calculates the volume occupied by the 3D coordinates provided based
        on voxelization.

        Args:
            mol_positions (np.ndarray): 3D coordinates

        Returns:
            float: volume occupied in nm**3
        """
        padding = 3.5*openmmunit.angstrom
        offset = 1.5*openmmunit.angstrom
        mesh_step = 0.3*openmmunit.angstrom
        padding = padding.value_in_unit(openmmunit.nanometer)
        offset = offset.value_in_unit(openmmunit.nanometer)
        mesh_step = mesh_step.value_in_unit(openmmunit.nanometer)
        if isinstance(mol_positions, openmmunit.Quantity):
            mol_positions = mol_positions.value_in_unit(openmmunit.nanometer)
        minRange = np.array([min((pos[i] for pos in mol_positions)) for i in range(3)])
        maxRange = np.array([max((pos[i] for pos in mol_positions)) for i in range(3)])
        x = np.arange(minRange[0]-padding, maxRange[0]+padding, mesh_step)
        y = np.arange(minRange[1]-padding, maxRange[1]+padding, mesh_step)
        z = np.arange(minRange[2]-padding, maxRange[2]+padding, mesh_step)
        X, Y, Z = np.meshgrid(x, y, z)
        center_xyzs = np.stack((X.ravel(), Y.ravel(), Z.ravel()), axis=-1)
        kdtree = spatial.cKDTree(center_xyzs)
        query = kdtree.query_ball_point(mol_positions, offset)
        points = np.unique(np.hstack(query)).astype(int)
        return round(len(points)*mesh_step**3, 2)

    def fitting_checks(self) -> float | None:
        """Checks if the required cosolvents can fit in the box and 
        do not exceed the 50% of the available fillable volume 
        (volume not occupied by the receptor, if present).

        Returns:
            float | None: available volume if the cosolvents can fit, None otherwise
        """
        prot_volume = 0
        if self.receptor:
            prot_volume = self.calculate_mol_volume(self.modeller.positions)
            prot_volume = prot_volume
            print(f"Volume protein: {prot_volume*1000} A^3")
        empty_volume = self.cubic_nanometers_to_liters(self.box_volume - prot_volume)
        self._copies_from_concentration(empty_volume)
        cosolvs_volume = defaultdict(float)
        for cosolvent in self.cosolvents:
            cosolvs_volume[cosolvent] = self.calculate_mol_volume(self.cosolvents[cosolvent])*cosolvent.copies
        volume_occupied_by_cosolvent = round(sum(cosolvs_volume.values()), 3)
        empty_available_volume = round(self.liters_to_cubic_nanometers(empty_volume)/2., 3)
        print(f"Volume requested for cosolvents: {volume_occupied_by_cosolvent} nm**3")
        print(f"Volume available for cosolvents: {empty_available_volume} nm**3")
        if volume_occupied_by_cosolvent > empty_available_volume:
            return None
        return empty_available_volume

    def liters_to_cubic_nanometers(self, liters: float | openmmunit.Quantity) -> float:
        """Converts liters in cubic nanometers

        Args:
            liters (float | openmmunit.Quantity): volume to convert

        Returns:
            float: converted volume 
        """
        if isinstance(liters, openmmunit.Quantity):
            liters = liters.value_in_unit(openmmunit.liters)
        value = liters * 1e+24
        return value

    def cubic_nanometers_to_liters(self, vol: float) -> float:
        """Converts cubic nanometers in liters

        Args:
            vol (float): volume to convert

        Returns:
            float: converted volume
        """
        value = vol * 1e-24
        return value
#endregion
#endregion                

#region ForceFieldParametrization
    def _parametrize_system(self, forcefields: str, engine: str, cosolvents: dict) -> app.ForceField:
        """Parametrize the system with the specified forcefields

        Args:
            forcefields (str): path to the json file containing the forcefields to use
            engine (str): name of the simulation engine
            cosolvents (dict): cosolvent molecules

        Returns:
            app.ForceField: forcefield obj
        """
        with open(forcefields) as fi:
            ffs = json.load(fi)
        engine = engine.upper()
        forcefield = app.ForceField(*ffs[engine])
        sm_ff = ffs["small_molecules"][0]
        small_molecule_ff = self._parametrize_cosolvents(cosolvents, small_molecule_ff=sm_ff)
        forcefield.registerTemplateGenerator(small_molecule_ff.generator)
        return forcefield

    def _parametrize_cosolvents(self, cosolvents: dict, small_molecule_ff="espaloma") -> SmallMoleculeTemplateGenerator:
        """Parametrizes cosolvent molecules according to the forcefiled specified.

        Args:
            cosolvents (dict): cosolvents specified
            small_molecule_ff (str, optional): name of the forcefield to use. Defaults to "espaloma".

        Returns:
            SmallMoleculeTemplateGenerator: forcefiled obj
        """
        molecules = list()
        for cosolvent in cosolvents:
            try:
                molecules.append(Molecule.from_smiles(cosolvent.smiles, name=cosolvent.name))
            except Exception as e:
                print(e)
                print(cosolvent)
        if small_molecule_ff == "espaloma":
            small_ff = EspalomaTemplateGenerator(molecules=molecules, forcefield='espaloma-0.3.2')
        elif small_molecule_ff == "gaff":
            small_ff = GAFFTemplateGenerator(molecules=molecules)
        else:
            small_ff = SMIRNOFFTemplateGenerator(molecules=molecules)
        return small_ff
#endregion
    
#region SimulationBox
    def _build_box(self, 
                   positions: np.ndarray, 
                   padding: openmmunit.Quantity, 
                   radius: openmmunit.Quantity = None) -> tuple[tuple[Vec3, Vec3, Vec3], 
                                                                Vec3, 
                                                                openmmunit.Quantity | Vec3,
                                                                openmmunit.Quantity | Vec3]:
        """Builds the simulation box. If a receptor is passed it is used alongside with the padding
        parameter to build the box automatically, otherwise a radius has to be passed. If no receptor
        the box is centered on the point [0, 0, 0].

        Args:
            positions (np.ndarray): coordinates of the receptor if present
            padding (openmmunit.Quantity): padding to be used
            radius (openmmunit.Quantity, optional): radius specified if no receptor is passed. Defaults to None.

        Returns:
            tuple[tuple[Vec3, Vec3, Vec3], Vec3, openmmunit.Quantity | Vec3, openmmunit.Quantity | Vec3]: 
                The first element returned is a tuple containing the three vectors describing the simulation box.
                The second element is the box itself.
                Third and fourth elements are the lower and upper bound of the simulation box. 
        """
        padding = padding.value_in_unit(openmmunit.nanometer)
        if positions is not None:
            positions = positions.value_in_unit(openmmunit.nanometer)
            minRange = Vec3(*(min((pos[i] for pos in positions)) for i in range(3)))
            maxRange = Vec3(*(max((pos[i] for pos in positions)) for i in range(3)))
            center = 0.5*(minRange+maxRange)
            radius = max(unit.norm(center-pos) for pos in positions)
        else:
            center = Vec3(0, 0, 0)
            radius = radius.value_in_unit(openmmunit.nanometer)
            maxRange = Vec3(radius, radius, radius)
            minRange = Vec3(-radius, -radius, -radius)
        width = max(2*radius+padding, 2*padding)
        vectors = (Vec3(width, 0, 0), Vec3(0, width, 0), Vec3(0, 0, width))
        box = Vec3(vectors[0][0], vectors[1][1], vectors[2][2])
        origin = center - (np.ceil(np.array((width, width, width))))
        self._box_origin = origin
        self._box_size = np.ceil(np.array([maxRange[0]-minRange[0],
                                           maxRange[1]-minRange[1],
                                           maxRange[2]-minRange[2]])).astype(int)
        lowerBound = center-box/2
        upperBound = center+box/2
        return vectors, box, lowerBound, upperBound
#endregion
#endregion<|MERGE_RESOLUTION|>--- conflicted
+++ resolved
@@ -226,13 +226,11 @@
     
 #region Public
     def build(self, 
-<<<<<<< HEAD
-              solvent_smiles="H2O", 
-              n_solvent_molecules=None,
-=======
+              
               solvent_smiles: str="H2O", 
-              n_solvent_molecules: int=None, 
->>>>>>> 4358a751
+              
+              n_solvent_molecules: int=None,
+              use_halton: bool=True, 
               use_halton: bool=True):
         """This function adds thd cosolvents specified in the CosolvSystem
         and solvates with the desired solvent. If n_solvent_molecules is not passed
@@ -243,15 +241,13 @@
         Args:
             solvent_smiles (str, optional): smiles string defining the desired solvent to use. Defaults to "H2O".
             n_solvent_molecules (int, optional): number of mulecules of solvent to add. Defaults to None.
-<<<<<<< HEAD
             use_halton (bool, optional): if True, it'll use halton sequence to generate cosolvent placement, otherwise
                                          it'll use normal random python module. Defaults to True.
-=======
->>>>>>> 4358a751
         """
         volume_not_occupied_by_cosolvent = self.fitting_checks()
         assert volume_not_occupied_by_cosolvent is not None, "The requested volume for the cosolvents exceeds the available volume! Please try increasing the box padding or radius."
         receptor_positions = self.modeller.positions.value_in_unit(openmmunit.nanometer)
+        cosolv_xyzs = self.add_cosolvents(self.cosolvents, self.vectors, self.lowerBound, self.upperBound, receptor_positions, use_halton)
         cosolv_xyzs = self.add_cosolvents(self.cosolvents, self.vectors, self.lowerBound, self.upperBound, receptor_positions, use_halton)
         self.modeller = self._setup_new_topology(cosolv_xyzs, self.modeller.topology, self.modeller.positions)
         if solvent_smiles == "H2O":
@@ -273,12 +269,9 @@
             self.forcefield.registerTemplateGenerator(self._parametrize_cosolvents(d_mol).generator)
             print(f"Placing {solvent_mol.copies}")
             solv_xyz = self.add_cosolvents(d_mol, self.vectors, self.lowerBound, self.upperBound, self.modeller.positions, use_halton)
+            solv_xyz = self.add_cosolvents(d_mol, self.vectors, self.lowerBound, self.upperBound, self.modeller.positions, use_halton)
             self.modeller = self._setup_new_topology(solv_xyz, self.modeller.topology, self.modeller.positions)
-<<<<<<< HEAD
             
-=======
-
->>>>>>> 4358a751
         self.system = self._create_system(self.forcefield, self.modeller.topology)
         return
     
@@ -440,6 +433,8 @@
                        upperBound: openmmunit.Quantity | Vec3,
                        receptor_positions: list,
                        use_halton: bool=True) -> dict:
+                       receptor_positions: list,
+                       use_halton: bool=True) -> dict:
         """This function adds the desired number of cosolvent molecules using the halton sequence
         to generate random uniformly distributed points inside the grid where to place the cosolvent molecules.
         At first, if a receptor/protein is present the halton sequence points that would clash with the protein
@@ -451,6 +446,8 @@
             lowerBound (openmmunit.Quantity | Vec3): lower bound of the simulation box
             upperBound (openmmunit.Quantity | Vec3): upper bound of the simulation box
             receptor_positions (list): 3D coordinates of the receptor
+            use_halton (bool, optional): if True it uses Halton sequence to geenrate random placements,
+                                         otherwise the normal random python module. Defaults to True
             use_halton (bool, optional): if True it uses Halton sequence to geenrate random placements,
                                          otherwise the normal random python module. Defaults to True
 
@@ -470,11 +467,7 @@
             sampler = qmc.Halton(d=3)
             points = sampler.random(1000000)
         else:
-<<<<<<< HEAD
             points = np.random.rand(1000000, 3)
-=======
-            points = np.random.rand(1000000)
->>>>>>> 4358a751
         points= qmc.scale(points, [lowerBound[0], 
                                    lowerBound[1], 
                                    lowerBound[2]], 
